package client

import (
	"context"
	"fmt"
	"log"
	"os"
	"strings"

	v5api "github.com/microsoft/azure-devops-go-api/azuredevops"
	v5graph "github.com/microsoft/azure-devops-go-api/azuredevops/graph"
	v5pipelineschecks "github.com/microsoft/azure-devops-go-api/azuredevops/pipelineschecks"
	v5taskagent "github.com/microsoft/azure-devops-go-api/azuredevops/taskagent"
	"github.com/microsoft/azure-devops-go-api/azuredevops/v6"
	"github.com/microsoft/azure-devops-go-api/azuredevops/v6/build"
	"github.com/microsoft/azure-devops-go-api/azuredevops/v6/core"
	"github.com/microsoft/azure-devops-go-api/azuredevops/v6/featuremanagement"
	"github.com/microsoft/azure-devops-go-api/azuredevops/v6/git"
	"github.com/microsoft/azure-devops-go-api/azuredevops/v6/graph"
	"github.com/microsoft/azure-devops-go-api/azuredevops/v6/identity"
	"github.com/microsoft/azure-devops-go-api/azuredevops/v6/memberentitlementmanagement"
	"github.com/microsoft/azure-devops-go-api/azuredevops/v6/operations"
	"github.com/microsoft/azure-devops-go-api/azuredevops/v6/policy"
	"github.com/microsoft/azure-devops-go-api/azuredevops/v6/release"
	"github.com/microsoft/azure-devops-go-api/azuredevops/v6/security"
	"github.com/microsoft/azure-devops-go-api/azuredevops/v6/serviceendpoint"
	"github.com/microsoft/azure-devops-go-api/azuredevops/v6/taskagent"
	"github.com/microsoft/azure-devops-go-api/azuredevops/v6/workitemtracking"
	"github.com/microsoft/terraform-provider-azuredevops/azuredevops/internal/utils/pipelineschecksextras"
	"github.com/microsoft/terraform-provider-azuredevops/version"
)

// AggregatedClient aggregates all of the underlying clients into a single data
// type. Each client is ready to use and fully configured with the correct
// AzDO PAT/organization
//
// AggregatedClient uses interfaces derived from the underlying client structs to
// allow for mocking to support unit testing of the funcs that invoke the
// Azure DevOps client.
type AggregatedClient struct {
	OrganizationURL               string
	CoreClient                    core.Client
	BuildClient                   build.Client
	GitReposClient                git.Client
	GraphClient                   graph.Client
	V5GraphClient                 v5graph.Client
	OperationsClient              operations.Client
	V5PipelinesChecksClient       v5pipelineschecks.Client
<<<<<<< HEAD
=======
	V5PipelinesChecksClientExtras pipelineschecksextras.Client
>>>>>>> b324d890
	PolicyClient                  policy.Client
	ReleaseClient                 release.Client
	ServiceEndpointClient         serviceendpoint.Client
	TaskAgentClient               taskagent.Client
	V5TaskAgentClient             v5taskagent.Client
	MemberEntitleManagementClient memberentitlementmanagement.Client
	FeatureManagementClient       featuremanagement.Client
	SecurityClient                security.Client
	IdentityClient                identity.Client
	WorkItemTrackingClient        workitemtracking.Client
	Ctx                           context.Context
}

// GetAzdoClient builds and provides a connection to the Azure DevOps API
func GetAzdoClient(azdoPAT string, organizationURL string, tfVersion string) (*AggregatedClient, error) {
	ctx := context.Background()

	if strings.EqualFold(azdoPAT, "") {
		return nil, fmt.Errorf("the personal access token is required")
	}

	if strings.EqualFold(organizationURL, "") {
		return nil, fmt.Errorf("the url of the Azure DevOps is required")
	}

	connection := azuredevops.NewPatConnection(organizationURL, azdoPAT)
	setUserAgent(connection, tfVersion)

	v5Connection := v5api.NewPatConnection(organizationURL, azdoPAT)

	// client for these APIs (includes CRUD for AzDO projects...):
	//	https://docs.microsoft.com/en-us/rest/api/azure/devops/core/?view=azure-devops-rest-5.1
	coreClient, err := core.NewClient(ctx, connection)
	if err != nil {
		log.Printf("getAzdoClient(): core.NewClient failed.")
		return nil, err
	}

	// client for these APIs (includes CRUD for AzDO build pipelines...):
	//	https://docs.microsoft.com/en-us/rest/api/azure/devops/build/?view=azure-devops-rest-5.1
	buildClient, err := build.NewClient(ctx, connection)
	if err != nil {
		log.Printf("getAzdoClient(): build.NewClient failed.")
		return nil, err
	}

	// client for these APIs (monitor async operations...):
	//	https://docs.microsoft.com/en-us/rest/api/azure/devops/operations/operations?view=azure-devops-rest-5.1
	operationsClient := operations.NewClient(ctx, connection)

	// client for these APIs (includes CRUD for AzDO service endpoints a.k.a. service connections...):
	//  https://docs.microsoft.com/en-us/rest/api/azure/devops/serviceendpoint/endpoints?view=azure-devops-rest-5.1
	serviceEndpointClient, err := serviceendpoint.NewClient(ctx, connection)
	if err != nil {
		log.Printf("getAzdoClient(): serviceendpoint.NewClient failed.")
		return nil, err
	}

	// client for these APIs (includes CRUD for AzDO variable groups):
	taskagentClient, err := taskagent.NewClient(ctx, connection)
	if err != nil {
		log.Printf("getAzdoClient(): taskagent.NewClient failed.")
		return nil, err
	}
	// client for these APIs (includes CRUD for AzDO variable groups):
	v5TaskAgentClient, err := v5taskagent.NewClient(ctx, v5Connection)
	if err != nil {
		log.Printf("getAzdoClient(): taskagent.NewClient failed.")
		return nil, err
	}

	// client for these APIs:
	//	https://docs.microsoft.com/en-us/rest/api/azure/devops/git/?view=azure-devops-rest-5.1
	gitReposClient, err := git.NewClient(ctx, connection)
	if err != nil {
		log.Printf("getAzdoClient(): git.NewClient failed.")
		return nil, err
	}

	//  https://docs.microsoft.com/en-us/rest/api/azure/devops/graph/?view=azure-devops-rest-5.1
	graphClient, err := graph.NewClient(ctx, connection)
	if err != nil {
		log.Printf("getAzdoClient(): graph.NewClient failed.")
		return nil, err
	}

	// client for these APIs (includes CRUD for AzDO variable groups):
	v5GraphClient, err := v5graph.NewClient(ctx, v5Connection)
	if err != nil {
		log.Printf("getAzdoClient(): taskagent.NewClient failed.")
		return nil, err
	}

	memberentitlementmanagementClient, err := memberentitlementmanagement.NewClient(ctx, connection)
	if err != nil {
		log.Printf("getAzdoClient(): memberentitlementmanagement.NewClient failed.")
		return nil, err
	}

	// https://docs.microsoft.com/en-us/rest/api/azure/devops/policy/configurations/create?view=azure-devops-rest-5.1
	policyClient, err := policy.NewClient(ctx, connection)
	if err != nil {
		log.Printf("getAzdoClient(): policy.NewClient failed.")
		return nil, err
	}

	// client for these APIs (includes CRUD for AzDO release pipelines...):
	//	https://docs.microsoft.com/en-us/rest/api/azure/devops/release/?view=azure-devops-rest-5.1
	releaseClient, err := release.NewClient(ctx, connection)
	if err != nil {
		log.Printf("getAzdoClient(): release.NewClient failed.")
		return nil, err
	}

	securityClient := security.NewClient(ctx, connection)
	identityClient, err := identity.NewClient(ctx, connection)
	if err != nil {
		log.Printf("getAzdoClient(): identity.NewClient failed.")
		return nil, err
	}

	featuremanagementClient := featuremanagement.NewClient(ctx, connection)

	workitemtrackingClient, err := workitemtracking.NewClient(ctx, connection)
	if err != nil {
		log.Printf("getAzdoClient(): workitemtracking.NewClient failed.")
		return nil, err
	}

	v5PipelinesChecksClient, err := v5pipelineschecks.NewClient(ctx, v5Connection)
	if err != nil {
		log.Printf("getAzdoClient(): v5pipelineschecks.NewClient failed.")
		return nil, err
	}

<<<<<<< HEAD
=======
	v5PipelinesChecksClientExtras, err := pipelineschecksextras.NewClient(ctx, v5Connection)
	if err != nil {
		log.Printf("getAzdoClient(): pipelineschecksextras.NewClient failed.")
		return nil, err
	}

>>>>>>> b324d890
	aggregatedClient := &AggregatedClient{
		OrganizationURL:               organizationURL,
		CoreClient:                    coreClient,
		BuildClient:                   buildClient,
		GitReposClient:                gitReposClient,
		GraphClient:                   graphClient,
		V5GraphClient:                 v5GraphClient,
		OperationsClient:              operationsClient,
		V5PipelinesChecksClient:       v5PipelinesChecksClient,
<<<<<<< HEAD
=======
		V5PipelinesChecksClientExtras: v5PipelinesChecksClientExtras,
>>>>>>> b324d890
		PolicyClient:                  policyClient,
		ReleaseClient:                 releaseClient,
		ServiceEndpointClient:         serviceEndpointClient,
		TaskAgentClient:               taskagentClient,
		V5TaskAgentClient:             v5TaskAgentClient,
		MemberEntitleManagementClient: memberentitlementmanagementClient,
		FeatureManagementClient:       featuremanagementClient,
		SecurityClient:                securityClient,
		IdentityClient:                identityClient,
		WorkItemTrackingClient:        workitemtrackingClient,
		Ctx:                           ctx,
	}

	log.Printf("getAzdoClient(): Created core, build, operations, and serviceendpoint clients successfully!")
	return aggregatedClient, nil
}

// setUserAgent set UserAgent for http headers
func setUserAgent(connection *azuredevops.Connection, tfVersion string) {
	providerUserAgent := fmt.Sprintf("terraform-provider-azuredevops/%s", version.ProviderVersion)
	connection.UserAgent = strings.TrimSpace(fmt.Sprintf("%s %s", connection.UserAgent, providerUserAgent))

	// append the CloudShell version to the user agent if it exists
	if azureAgent := os.Getenv("AZURE_HTTP_USER_AGENT"); azureAgent != "" {
		connection.UserAgent = fmt.Sprintf("%s %s", connection.UserAgent, azureAgent)
	}

	log.Printf("[DEBUG] AzureRM Client User Agent: %s\n", connection.UserAgent)
}<|MERGE_RESOLUTION|>--- conflicted
+++ resolved
@@ -46,10 +46,7 @@
 	V5GraphClient                 v5graph.Client
 	OperationsClient              operations.Client
 	V5PipelinesChecksClient       v5pipelineschecks.Client
-<<<<<<< HEAD
-=======
 	V5PipelinesChecksClientExtras pipelineschecksextras.Client
->>>>>>> b324d890
 	PolicyClient                  policy.Client
 	ReleaseClient                 release.Client
 	ServiceEndpointClient         serviceendpoint.Client
@@ -185,15 +182,12 @@
 		return nil, err
 	}
 
-<<<<<<< HEAD
-=======
 	v5PipelinesChecksClientExtras, err := pipelineschecksextras.NewClient(ctx, v5Connection)
 	if err != nil {
 		log.Printf("getAzdoClient(): pipelineschecksextras.NewClient failed.")
 		return nil, err
 	}
 
->>>>>>> b324d890
 	aggregatedClient := &AggregatedClient{
 		OrganizationURL:               organizationURL,
 		CoreClient:                    coreClient,
@@ -203,10 +197,7 @@
 		V5GraphClient:                 v5GraphClient,
 		OperationsClient:              operationsClient,
 		V5PipelinesChecksClient:       v5PipelinesChecksClient,
-<<<<<<< HEAD
-=======
 		V5PipelinesChecksClientExtras: v5PipelinesChecksClientExtras,
->>>>>>> b324d890
 		PolicyClient:                  policyClient,
 		ReleaseClient:                 releaseClient,
 		ServiceEndpointClient:         serviceEndpointClient,
