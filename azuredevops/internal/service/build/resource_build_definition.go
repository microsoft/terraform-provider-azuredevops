package build

import (
	"errors"
	"fmt"
	"net/url"
	"strconv"
	"strings"

	"github.com/hashicorp/terraform-plugin-sdk/v2/helper/schema"
	"github.com/hashicorp/terraform-plugin-sdk/v2/helper/validation"
	"github.com/microsoft/azure-devops-go-api/azuredevops/v6/build"
	"github.com/microsoft/terraform-provider-azuredevops/azuredevops/internal/client"
	"github.com/microsoft/terraform-provider-azuredevops/azuredevops/internal/model"
	"github.com/microsoft/terraform-provider-azuredevops/azuredevops/internal/utils"
	"github.com/microsoft/terraform-provider-azuredevops/azuredevops/internal/utils/converter"
	"github.com/microsoft/terraform-provider-azuredevops/azuredevops/internal/utils/tfhelper"
	"github.com/microsoft/terraform-provider-azuredevops/azuredevops/internal/utils/validate"
)

const (
	bdVariable              = "variable"
	bdVariableName          = "name"
	bdVariableValue         = "value"
	bdSecretVariableValue   = "secret_value"
	bdVariableIsSecret      = "is_secret"
	bdVariableAllowOverride = "allow_override"
)

// ResourceBuildDefinition schema and implementation for build definition resource
func ResourceBuildDefinition() *schema.Resource {
	filterSchema := map[string]*schema.Schema{
		"include": {
			Type:     schema.TypeSet,
			Optional: true,
			Elem: &schema.Schema{
				Type:         schema.TypeString,
				ValidateFunc: validation.NoZeroValues,
			},
		},
		"exclude": {
			Type:     schema.TypeSet,
			Optional: true,
			Elem: &schema.Schema{
				Type:         schema.TypeString,
				ValidateFunc: validation.NoZeroValues,
			},
		},
	}

	branchFilter := &schema.Schema{
		Type:     schema.TypeSet,
		Optional: true,
		MinItems: 1,
		Elem: &schema.Resource{
			Schema: filterSchema,
		},
	}

	pathFilter := &schema.Schema{
		Type:     schema.TypeSet,
		Optional: true,
		Elem: &schema.Resource{
			Schema: filterSchema,
		},
	}

	return &schema.Resource{
		Create:   resourceBuildDefinitionCreate,
		Read:     resourceBuildDefinitionRead,
		Update:   resourceBuildDefinitionUpdate,
		Delete:   resourceBuildDefinitionDelete,
		Importer: tfhelper.ImportProjectQualifiedResource(),
		Schema: map[string]*schema.Schema{
			"project_id": {
				Type:     schema.TypeString,
				Required: true,
				ForceNew: true,
			},
			"revision": {
				Type:     schema.TypeInt,
				Computed: true,
			},
			"name": {
				Type:     schema.TypeString,
				Optional: true,
				Default:  "",
			},
			"path": {
				Type:         schema.TypeString,
				Optional:     true,
				Default:      `\`,
				ValidateFunc: validate.Path,
			},
			"variable_groups": {
				Type:     schema.TypeSet,
				Optional: true,
				MinItems: 1,
				Elem: &schema.Schema{
					Type:         schema.TypeInt,
					ValidateFunc: validation.IntAtLeast(1),
				},
			},
			bdVariable: {
				Type:     schema.TypeSet,
				Optional: true,
				Elem: &schema.Resource{
					Schema: map[string]*schema.Schema{
						bdVariableName: {
							Type:         schema.TypeString,
							Required:     true,
							ValidateFunc: validation.StringIsNotWhiteSpace,
						},
						bdVariableValue: {
							Type:     schema.TypeString,
							Optional: true,
							Default:  "",
						},
						bdSecretVariableValue: {
							Type:      schema.TypeString,
							Optional:  true,
							Sensitive: true,
							Default:   "",
						},
						bdVariableIsSecret: {
							Type:     schema.TypeBool,
							Optional: true,
							Default:  false,
						},
						bdVariableAllowOverride: {
							Type:     schema.TypeBool,
							Optional: true,
							Default:  true,
						},
					},
				},
			},
			"agent_pool_name": {
				Type:     schema.TypeString,
				Optional: true,
				Default:  "Azure Pipelines",
			},
			"repository": {
				Type:     schema.TypeList,
				Required: true,
				MinItems: 1,
				MaxItems: 1,
				Elem: &schema.Resource{
					Schema: map[string]*schema.Schema{
						"yml_path": {
							Type:     schema.TypeString,
							Required: true,
						},
						"repo_id": {
							Type:     schema.TypeString,
							Required: true,
						},
						"repo_type": {
							Type:     schema.TypeString,
							Required: true,
							ValidateFunc: validation.StringInSlice([]string{
								string(model.RepoTypeValues.GitHub),
								string(model.RepoTypeValues.TfsGit),
								string(model.RepoTypeValues.Bitbucket),
								string(model.RepoTypeValues.GitHubEnterprise),
							}, false),
						},
						"branch_name": {
							Type:     schema.TypeString,
							Optional: true,
							Default:  "master",
						},
						"service_connection_id": {
							Type:     schema.TypeString,
							Optional: true,
							Default:  "",
						},
						"github_enterprise_url": {
							Type:     schema.TypeString,
							Optional: true,
							Default:  "",
						},
						"report_build_status": {
							Type:     schema.TypeBool,
							Optional: true,
							Default:  true,
						},
					},
				},
			},
			"ci_trigger": {
				Type:     schema.TypeList,
				Optional: true,
				MinItems: 1,
				MaxItems: 1,
				Elem: &schema.Resource{
					Schema: map[string]*schema.Schema{
						"use_yaml": {
							Type:          schema.TypeBool,
							Optional:      true,
							Default:       false,
							ConflictsWith: []string{"ci_trigger.0.override"},
						},
						"override": {
							Type:     schema.TypeList,
							Optional: true,
							MinItems: 1,
							MaxItems: 1,
							Elem: &schema.Resource{
								Schema: map[string]*schema.Schema{
									"batch": {
										Type:     schema.TypeBool,
										Optional: true,
										Default:  true,
									},
									"branch_filter": branchFilter,
									"max_concurrent_builds_per_branch": {
										Type:     schema.TypeInt,
										Optional: true,
										Default:  1,
									},
									"path_filter": pathFilter,
									"polling_interval": {
										Type:     schema.TypeInt,
										Optional: true,
									},
									"polling_job_id": {
										Type:     schema.TypeString,
										Computed: true,
									},
								},
							},
						},
					},
				},
			},
			"pull_request_trigger": {
				Type:     schema.TypeList,
				Optional: true,
				MinItems: 1,
				MaxItems: 1,
				Elem: &schema.Resource{
					Schema: map[string]*schema.Schema{
						"use_yaml": {
							Type:          schema.TypeBool,
							Optional:      true,
							Default:       false,
							ConflictsWith: []string{"pull_request_trigger.0.override"},
						},
						"initial_branch": {
							Type:     schema.TypeString,
							Optional: true,
							Default:  "Managed by Terraform",
						},
						"override": {
							Type:     schema.TypeList,
							Optional: true,
							MinItems: 1,
							MaxItems: 1,
							Elem: &schema.Resource{
								Schema: map[string]*schema.Schema{
									"auto_cancel": {
										Type:     schema.TypeBool,
										Optional: true,
										Default:  true,
									},
									"branch_filter": branchFilter,
									"path_filter":   pathFilter,
								},
							},
						},
						"forks": {
							Type:     schema.TypeList,
							Required: true,
							MinItems: 1,
							MaxItems: 1,
							Elem: &schema.Resource{
								Schema: map[string]*schema.Schema{
									"enabled": {
										Type:     schema.TypeBool,
										Required: true,
									},
									"share_secrets": {
										Type:     schema.TypeBool,
										Required: true,
									},
								},
							},
						},
						"comment_required": {
							Type:         schema.TypeString,
							Optional:     true,
							ValidateFunc: validation.StringInSlice([]string{"All", "NonTeamMembers"}, false),
						},
					},
				},
			},
<<<<<<< HEAD
			"tags": &model.TagsSchema,
=======
			"schedules": {
				Type:     schema.TypeList,
				Optional: true,
				MinItems: 1,
				Elem: &schema.Resource{
					Schema: map[string]*schema.Schema{
						"branch_filter": branchFilter,
						"days_to_build": {
							Type:     schema.TypeList,
							Required: true,
							MinItems: 1,
							Elem: &schema.Schema{
								Type:         schema.TypeString,
								ValidateFunc: validation.StringInSlice([]string{"Mon", "Tue", "Wed", "Thu", "Fri", "Sat", "Sun"}, false),
							},
						},
						"schedule_only_with_changes": {
							Type:     schema.TypeBool,
							Optional: true,
							Default:  true,
						},
						"start_hours": {
							Type:         schema.TypeInt,
							Optional:     true,
							Default:      0,
							ValidateFunc: validation.IntBetween(0, 23),
						},
						"start_minutes": {
							Type:         schema.TypeInt,
							Optional:     true,
							Default:      0,
							ValidateFunc: validation.IntBetween(0, 59),
						},
						"time_zone": {
							Optional:     true,
							Type:         schema.TypeString,
							ValidateFunc: validation.StringInSlice(TimeZones, false),
							Default:      "(UTC) Coordinated Universal Time",
						},
						"schedule_job_id": {
							Computed: true,
							Type:     schema.TypeString,
						},
					},
				},
			},
>>>>>>> cbabe63c
		},
	}
}

func resourceBuildDefinitionCreate(d *schema.ResourceData, m interface{}) error {
	clients := m.(*client.AggregatedClient)
	err := validateServiceConnectionIDExistsIfNeeded(d)
	if err != nil {
		return err
	}
	buildDefinition, projectID, err := expandBuildDefinition(d)
	if err != nil {
		return fmt.Errorf("error creating resource Build Definition: %+v", err)
	}

	createdBuildDefinition, err := createBuildDefinition(clients, buildDefinition, projectID)
	if err != nil {
		return fmt.Errorf("error creating resource Build Definition: %+v", err)
	}

	flattenBuildDefinition(d, createdBuildDefinition, projectID)
	return resourceBuildDefinitionRead(d, m)
}

func resourceBuildDefinitionRead(d *schema.ResourceData, m interface{}) error {
	clients := m.(*client.AggregatedClient)
	projectID, buildDefinitionID, err := tfhelper.ParseProjectIDAndResourceID(d)

	if err != nil {
		return err
	}

	buildDefinition, err := clients.BuildClient.GetDefinition(clients.Ctx, build.GetDefinitionArgs{
		Project:      &projectID,
		DefinitionId: &buildDefinitionID,
	})

	if err != nil {
		if utils.ResponseWasNotFound(err) {
			d.SetId("")
			return nil
		}
		return err
	}

	flattenBuildDefinition(d, buildDefinition, projectID)
	return nil
}

func resourceBuildDefinitionUpdate(d *schema.ResourceData, m interface{}) error {
	clients := m.(*client.AggregatedClient)
	err := validateServiceConnectionIDExistsIfNeeded(d)
	if err != nil {
		return err
	}
	buildDefinition, projectID, err := expandBuildDefinition(d)
	if err != nil {
		return err
	}

	updatedBuildDefinition, err := clients.BuildClient.UpdateDefinition(m.(*client.AggregatedClient).Ctx, build.UpdateDefinitionArgs{
		Definition:   buildDefinition,
		Project:      &projectID,
		DefinitionId: buildDefinition.Id,
	})

	if err != nil {
		return err
	}

	flattenBuildDefinition(d, updatedBuildDefinition, projectID)
	return resourceBuildDefinitionRead(d, m)
}

func resourceBuildDefinitionDelete(d *schema.ResourceData, m interface{}) error {
	if strings.EqualFold(d.Id(), "") {
		return nil
	}

	clients := m.(*client.AggregatedClient)
	projectID, buildDefinitionID, err := tfhelper.ParseProjectIDAndResourceID(d)
	if err != nil {
		return err
	}

	err = clients.BuildClient.DeleteDefinition(m.(*client.AggregatedClient).Ctx, build.DeleteDefinitionArgs{
		Project:      &projectID,
		DefinitionId: &buildDefinitionID,
	})

	return err
}

func flattenBuildDefinition(d *schema.ResourceData, buildDefinition *build.BuildDefinition, projectID string) {
	d.SetId(strconv.Itoa(*buildDefinition.Id))

	d.Set("project_id", projectID)
	d.Set("name", *buildDefinition.Name)
	d.Set("path", *buildDefinition.Path)
	d.Set("repository", flattenRepository(buildDefinition))

	if buildDefinition.Queue != nil && buildDefinition.Queue.Pool != nil {
		d.Set("agent_pool_name", *buildDefinition.Queue.Pool.Name)
	}

	d.Set("path", *buildDefinition.Path)

	if buildDefinition.Tags != nil {
		d.Set("tags", *buildDefinition.Tags)
	}

	d.Set("variable_groups", flattenVariableGroups(buildDefinition))
	d.Set(bdVariable, flattenBuildVariables(d, buildDefinition))

	if buildDefinition.Triggers != nil {
		triggers := flattenTriggers(buildDefinition.Triggers)

		if triggers[build.DefinitionTriggerTypeValues.ContinuousIntegration] != nil {
			d.Set("ci_trigger", triggers[build.DefinitionTriggerTypeValues.ContinuousIntegration])
		}

		if triggers[build.DefinitionTriggerTypeValues.PullRequest] != nil {
			d.Set("pull_request_trigger", triggers[build.DefinitionTriggerTypeValues.PullRequest])
		}

		if triggers[build.DefinitionTriggerTypeValues.Schedule] != nil {
			d.Set("schedules", triggers[build.DefinitionTriggerTypeValues.Schedule])
		}
	}

	revision := 0
	if buildDefinition.Revision != nil {
		revision = *buildDefinition.Revision
	}

	d.Set("revision", revision)
}

func createBuildDefinition(clients *client.AggregatedClient, buildDefinition *build.BuildDefinition, project string) (*build.BuildDefinition, error) {
	createdBuild, err := clients.BuildClient.CreateDefinition(clients.Ctx, build.CreateDefinitionArgs{
		Definition: buildDefinition,
		Project:    &project,
	})

	return createdBuild, err
}

// Return an interface suitable for serialization into the resource state. This function ensures that
// any secrets, for which values will not be returned by the service, are not overidden with null or
// empty values
func flattenBuildVariables(d *schema.ResourceData, buildDefinition *build.BuildDefinition) interface{} {
	if buildDefinition.Variables == nil {
		return nil
	}
	variables := make([]map[string]interface{}, len(*buildDefinition.Variables))

	index := 0
	for varName, varVal := range *buildDefinition.Variables {
		var variable map[string]interface{}

		isSecret := converter.ToBool(varVal.IsSecret, false)
		variable = map[string]interface{}{
			bdVariableName:          varName,
			bdVariableValue:         converter.ToString(varVal.Value, ""),
			bdVariableIsSecret:      isSecret,
			bdVariableAllowOverride: converter.ToBool(varVal.AllowOverride, false),
		}

		//read secret variable from state if exist
		if isSecret {
			if stateVal := tfhelper.FindMapInSetWithGivenKeyValue(d, bdVariable, bdVariableName, varName); stateVal != nil {
				variable = stateVal
			}
		}
		variables[index] = variable
		index = index + 1
	}

	return variables
}

func flattenVariableGroups(buildDefinition *build.BuildDefinition) []int {
	if buildDefinition.VariableGroups == nil {
		return nil
	}

	variableGroups := make([]int, len(*buildDefinition.VariableGroups))

	for i, variableGroup := range *buildDefinition.VariableGroups {
		variableGroups[i] = *variableGroup.Id
	}

	return variableGroups
}

func flattenRepository(buildDefinition *build.BuildDefinition) interface{} {
	yamlFilePath := ""
	githubEnterpriseURL := ""

	// The process member can be of many types -- the only typing information
	// available from the compiler is `interface{}` so we can probe for known
	// implementations
	if processMap, ok := buildDefinition.Process.(map[string]interface{}); ok {
		yamlFilePath = processMap["yamlFilename"].(string)
	}
	if yamlProcess, ok := buildDefinition.Process.(*build.YamlProcess); ok {
		yamlFilePath = *yamlProcess.YamlFilename
	}

	// Set github_enterprise_url value from buildDefinition.Repository URL
	if strings.EqualFold(*buildDefinition.Repository.Type, string(model.RepoTypeValues.GitHubEnterprise)) {
		url, err := url.Parse(*buildDefinition.Repository.Url)
		if err != nil {
			return fmt.Errorf("Unable to parse repository URL: %+v ", err)
		}
		githubEnterpriseURL = fmt.Sprintf("%s://%s", url.Scheme, url.Host)
	}

	repo := []map[string]interface{}{{
		"yml_path":              yamlFilePath,
		"repo_id":               *buildDefinition.Repository.Id,
		"repo_type":             *buildDefinition.Repository.Type,
		"branch_name":           *buildDefinition.Repository.DefaultBranch,
<<<<<<< HEAD
		"service_connection_id": (*buildDefinition.Repository.Properties)["connectedServiceId"],
		"github_enterprise_url": githubEnterpriseURL,
		"report_build_status":   reportBuildStatus,
=======
		"github_enterprise_url": githubEnterpriseUrl,
>>>>>>> cbabe63c
	}}

	if buildDefinition.Repository != nil && buildDefinition.Repository.Properties != nil {
		if connectionID, ok := (*buildDefinition.Repository.Properties)["connectedServiceId"]; ok {
			repo[0]["service_connection_id"] = connectionID
		}

		if buildStatus, ok := (*buildDefinition.Repository.Properties)["reportBuildStatus"]; ok {
			reportBuildStatus, _ := strconv.ParseBool(buildStatus)
			repo[0]["report_build_status"] = reportBuildStatus
		}
	}
	return repo
}

func flattenBuildDefinitionBranchOrPathFilter(m []interface{}) []interface{} {
	var include []string
	var exclude []string

	for _, v := range m {
		if v2, ok := v.(string); ok {
			if strings.HasPrefix(v2, "-") {
				exclude = append(exclude, strings.TrimPrefix(v2, "-"))
			} else if strings.HasPrefix(v2, "+") {
				include = append(include, strings.TrimPrefix(v2, "+"))
			}
		}
	}

	return []interface{}{
		map[string]interface{}{
			"include": include,
			"exclude": exclude,
		},
	}
}

func flattenBuildDefinitionContinuousIntegrationTrigger(m interface{}, isYaml bool) interface{} {
	if ms, ok := m.(map[string]interface{}); ok {
		f := map[string]interface{}{
			"use_yaml": isYaml,
		}
		if !isYaml {
			f["override"] = []map[string]interface{}{{
				"batch":                            ms["batchChanges"],
				"branch_filter":                    flattenBuildDefinitionBranchOrPathFilter(ms["branchFilters"].([]interface{})),
				"max_concurrent_builds_per_branch": ms["maxConcurrentBuildsPerBranch"],
				"polling_interval":                 ms["pollingInterval"],
				"polling_job_id":                   ms["pollingJobId"],
				"path_filter":                      flattenBuildDefinitionBranchOrPathFilter(ms["pathFilters"].([]interface{})),
			}}
		}
		return f
	}
	return nil
}

func flattenBuildDefinitionPullRequestTrigger(m interface{}, isYaml bool) interface{} {
	if ms, ok := m.(map[string]interface{}); ok {
		forks := ms["forks"].(map[string]interface{})
		isCommentRequired := ms["isCommentRequiredForPullRequest"].(bool)
		isCommentRequiredNonTeam := ms["requireCommentsForNonTeamMembersOnly"].(bool)

		var commentRequired string
		if isCommentRequired {
			commentRequired = "All"
		}
		if isCommentRequired && isCommentRequiredNonTeam {
			commentRequired = "NonTeamMembers"
		}

		branchFilters := ms["branchFilters"].([]interface{})
		var initialBranch string
		if len(branchFilters) > 0 {
			initialBranch = strings.TrimPrefix(branchFilters[0].(string), "+")
		}

		f := map[string]interface{}{
			"use_yaml":         isYaml,
			"initial_branch":   initialBranch,
			"comment_required": commentRequired,
			"forks": []map[string]interface{}{{
				"enabled":       forks["enabled"],
				"share_secrets": forks["allowSecrets"],
			}},
		}
		if !isYaml {
			f["override"] = []map[string]interface{}{{
				"auto_cancel":   ms["autoCancel"],
				"branch_filter": flattenBuildDefinitionBranchOrPathFilter(branchFilters),
				"path_filter":   flattenBuildDefinitionBranchOrPathFilter(ms["pathFilters"].([]interface{})),
			}}
		}
		return f
	}
	return nil
}

func flattenBuildDefinitionScheduleTrigger(ms map[string]interface{}) []interface{} {
	schedulesResp := ms["schedules"].([]interface{})
	schedules := make([]interface{}, 0)
	for _, schedule := range schedulesResp {
		schedule := schedule.(map[string]interface{})
		branchFilter := flattenBuildDefinitionBranchOrPathFilter(schedule["branchFilters"].([]interface{}))
		scheduleConfig := map[string]interface{}{
			"branch_filter":              branchFilter,
			"schedule_only_with_changes": schedule["scheduleOnlyWithChanges"],
			"start_hours":                schedule["startHours"],
			"start_minutes":              schedule["startMinutes"],
			"time_zone":                  IDToTimeZones[schedule["timeZoneId"].(string)],
			"schedule_job_id":            schedule["scheduleJobId"],
		}

		days := schedule["daysToBuild"]
		switch day := days.(type) {
		case float64:
			scheduleConfig["days_to_build"] = DaysToDate(int(day))
		case string:
			scheduleConfig["days_to_build"] = DaysToDate(DaysToBuild[day])
		}
		schedules = append(schedules, scheduleConfig)
	}
	return schedules
}

func flattenTriggers(m *[]interface{}) map[build.DefinitionTriggerType][]interface{} {
	buildTriggers := map[build.DefinitionTriggerType][]interface{}{}
	for _, ds := range *m {
		trigger := ds.(map[string]interface{})
		triggerType := trigger["triggerType"].(string)
		if strings.EqualFold(triggerType, string(build.DefinitionTriggerTypeValues.ContinuousIntegration)) {
			isYaml := false
			if val, ok := trigger["settingsSourceType"]; ok {
				isYaml = int(val.(float64)) == 2
			}
			buildTriggers[build.DefinitionTriggerTypeValues.ContinuousIntegration] =
				[]interface{}{flattenBuildDefinitionContinuousIntegrationTrigger(trigger, isYaml)}
		}
		if strings.EqualFold(triggerType, string(build.DefinitionTriggerTypeValues.PullRequest)) {
			isYaml := false
			if val, ok := trigger["settingsSourceType"]; ok {
				isYaml = int(val.(float64)) == 2
			}
			buildTriggers[build.DefinitionTriggerTypeValues.PullRequest] =
				[]interface{}{flattenBuildDefinitionPullRequestTrigger(trigger, isYaml)}
		}
		if strings.EqualFold(triggerType, string(build.DefinitionTriggerTypeValues.Schedule)) {
			buildTriggers[build.DefinitionTriggerTypeValues.Schedule] = flattenBuildDefinitionScheduleTrigger(trigger)
		}
	}
	return buildTriggers
}

func expandBuildDefinitionBranchOrPathFilter(d map[string]interface{}) []interface{} {
	include := tfhelper.ExpandStringSet(d["include"].(*schema.Set))
	exclude := tfhelper.ExpandStringSet(d["exclude"].(*schema.Set))
	m := make([]interface{}, len(include)+len(exclude))
	i := 0
	for _, v := range include {
		m[i] = "+" + v
		i++
	}
	for _, v := range exclude {
		m[i] = "-" + v
		i++
	}
	return m
}

func expandBuildDefinitionBranchOrPathFilterList(d []interface{}) [][]interface{} {
	vs := make([][]interface{}, 0, len(d))
	for _, v := range d {
		if val, ok := v.(map[string]interface{}); ok {
			vs = append(vs, expandBuildDefinitionBranchOrPathFilter(val))
		}
	}
	return vs
}

func expandBuildDefinitionBranchOrPathFilterSet(configured *schema.Set) []interface{} {
	d2 := expandBuildDefinitionBranchOrPathFilterList(configured.List())
	if len(d2) != 1 {
		return nil
	}
	return d2[0]
}

func expandBuildDefinitionFork(d map[string]interface{}) map[string]interface{} {
	return map[string]interface{}{
		"allowSecrets": d["share_secrets"].(bool),
		"enabled":      d["enabled"].(bool),
	}
}
func expandBuildDefinitionForkList(d []interface{}) []map[string]interface{} {
	vs := make([]map[string]interface{}, 0, len(d))
	for _, v := range d {
		if val, ok := v.(map[string]interface{}); ok {
			vs = append(vs, expandBuildDefinitionFork(val))
		}
	}
	return vs
}
func expandBuildDefinitionForkListFirstOrNil(d []interface{}) map[string]interface{} {
	d2 := expandBuildDefinitionForkList(d)
	if len(d2) != 1 {
		return nil
	}
	return d2[0]
}

func expandBuildDefinitionManualPullRequestTrigger(d map[string]interface{}) map[string]interface{} {
	return map[string]interface{}{
		"branchFilters": expandBuildDefinitionBranchOrPathFilterSet(d["branch_filter"].(*schema.Set)),
		"pathFilters":   expandBuildDefinitionBranchOrPathFilterSet(d["path_filter"].(*schema.Set)),
		"autoCancel":    d["auto_cancel"].(bool),
	}
}
func expandBuildDefinitionManualPullRequestTriggerList(d []interface{}) []map[string]interface{} {
	vs := make([]map[string]interface{}, 0, len(d))
	for _, v := range d {
		if val, ok := v.(map[string]interface{}); ok {
			vs = append(vs, expandBuildDefinitionManualPullRequestTrigger(val))
		}
	}
	return vs
}
func expandBuildDefinitionManualPullRequestTriggerListFirstOrNil(d []interface{}) map[string]interface{} {
	d2 := expandBuildDefinitionManualPullRequestTriggerList(d)
	if len(d2) != 1 {
		return nil
	}
	return d2[0]
}

func expandBuildDefinitionManualContinuousIntegrationTrigger(d map[string]interface{}) map[string]interface{} {
	return map[string]interface{}{
		"batchChanges":                 d["batch"].(bool),
		"branchFilters":                expandBuildDefinitionBranchOrPathFilterSet(d["branch_filter"].(*schema.Set)),
		"maxConcurrentBuildsPerBranch": d["max_concurrent_builds_per_branch"].(int),
		"pathFilters":                  expandBuildDefinitionBranchOrPathFilterSet(d["path_filter"].(*schema.Set)),
		"triggerType":                  string(build.DefinitionTriggerTypeValues.ContinuousIntegration),
		"pollingInterval":              d["polling_interval"].(int),
	}
}
func expandBuildDefinitionManualContinuousIntegrationTriggerList(d []interface{}) []map[string]interface{} {
	vs := make([]map[string]interface{}, 0, len(d))
	for _, v := range d {
		if val, ok := v.(map[string]interface{}); ok {
			vs = append(vs, expandBuildDefinitionManualContinuousIntegrationTrigger(val))
		}
	}
	return vs
}
func expandBuildDefinitionManualContinuousIntegrationTriggerListFirstOrNil(d []interface{}) map[string]interface{} {
	d2 := expandBuildDefinitionManualContinuousIntegrationTriggerList(d)
	if len(d2) != 1 {
		return nil
	}
	return d2[0]
}

func expandBuildDefinitionTrigger(d map[string]interface{}, t build.DefinitionTriggerType) interface{} {
	switch t {
	case build.DefinitionTriggerTypeValues.ContinuousIntegration:
		isYaml := d["use_yaml"].(bool)
		if isYaml {
			return map[string]interface{}{
				"batchChanges":                 false,
				"branchFilters":                []interface{}{},
				"maxConcurrentBuildsPerBranch": 1,
				"pathFilters":                  []interface{}{},
				"triggerType":                  string(t),
				"settingsSourceType":           float64(2),
			}
		}
		return expandBuildDefinitionManualContinuousIntegrationTriggerListFirstOrNil(d["override"].([]interface{}))
	case build.DefinitionTriggerTypeValues.PullRequest:
		isYaml := d["use_yaml"].(bool)
		commentRequired := d["comment_required"].(string)
		vs := map[string]interface{}{
			"forks":                                expandBuildDefinitionForkListFirstOrNil(d["forks"].([]interface{})),
			"isCommentRequiredForPullRequest":      len(commentRequired) > 0,
			"requireCommentsForNonTeamMembersOnly": commentRequired == "NonTeamMembers",
			"triggerType":                          string(t),
		}
		if isYaml {
			vs["branchFilters"] = []interface{}{
				"+" + d["initial_branch"].(string),
			}
			vs["pathFilters"] = []interface{}{}
			vs["settingsSourceType"] = float64(2)
		} else {
			override := expandBuildDefinitionManualPullRequestTriggerListFirstOrNil(d["override"].([]interface{}))
			vs["branchFilters"] = override["branchFilters"]
			vs["pathFilters"] = override["pathFilters"]
			vs["autoCancel"] = override["autoCancel"]
		}
		return vs
	case build.DefinitionTriggerTypeValues.Schedule:
		scheduleConfig := map[string]interface{}{
			"branchFilters":           expandBuildDefinitionBranchOrPathFilterSet(d["branch_filter"].(*schema.Set)),
			"scheduleOnlyWithChanges": d["schedule_only_with_changes"],
			"startHours":              d["start_hours"],
			"startMinutes":            d["start_minutes"],
			"timeZoneId":              TimeZoneToID[d["time_zone"].(string)],
			"scheduleJobId":           nil,
		}
		scheduleConfig["daysToBuild"] = DateToDays(d["days_to_build"].([]interface{}))
		return scheduleConfig
	}
	return nil
}
func expandBuildDefinitionTriggerList(d []interface{}, t build.DefinitionTriggerType) []interface{} {
	vs := make([]interface{}, 0, len(d))
	for _, v := range d {
		val, ok := v.(map[string]interface{})
		if ok {
			vs = append(vs, expandBuildDefinitionTrigger(val, t))
		}
	}
	return vs
}

func expandVariableGroups(d *schema.ResourceData) *[]build.VariableGroup {
	variableGroupsInterface := d.Get("variable_groups").(*schema.Set).List()
	variableGroups := make([]build.VariableGroup, len(variableGroupsInterface))

	for i, variableGroup := range variableGroupsInterface {
		variableGroups[i] = *buildVariableGroup(variableGroup.(int))
	}

	return &variableGroups
}

func expandVariables(d *schema.ResourceData) (*map[string]build.BuildDefinitionVariable, error) {
	variables := d.Get(bdVariable)
	if variables == nil {
		return nil, nil
	}

	variablesList := variables.(*schema.Set).List()
	if len(variablesList) == 0 {
		return nil, nil
	}

	expandedVars := map[string]build.BuildDefinitionVariable{}
	for _, variable := range variablesList {
		varAsMap := variable.(map[string]interface{})
		varName := varAsMap[bdVariableName].(string)

		if _, ok := expandedVars[varName]; ok {
			return nil, fmt.Errorf("Unexpectedly found duplicate variable with name %s", varName)
		}

		isSecret := converter.Bool(varAsMap[bdVariableIsSecret].(bool))
		var val *string

		if *isSecret {
			val = converter.String(varAsMap[bdSecretVariableValue].(string))
		} else {
			val = converter.String(varAsMap[bdVariableValue].(string))
		}
		expandedVars[varName] = build.BuildDefinitionVariable{
			AllowOverride: converter.Bool(varAsMap[bdVariableAllowOverride].(bool)),
			IsSecret:      isSecret,
			Value:         val,
		}
	}

	return &expandedVars, nil
}

func expandBuildDefinition(d *schema.ResourceData) (*build.BuildDefinition, string, error) {
	projectID := d.Get("project_id").(string)
	repositories := d.Get("repository").([]interface{})

	// Note: If configured, this will be of length 1 based on the schema definition above.
	if len(repositories) != 1 {
		return nil, "", fmt.Errorf("Unexpectedly did not find repository metadata in the resource data")
	}

	repository := repositories[0].(map[string]interface{})

	repoID := repository["repo_id"].(string)
	repoType := model.RepoType(repository["repo_type"].(string))
	repoURL := ""
	repoAPIURL := ""

	if strings.EqualFold(string(repoType), string(model.RepoTypeValues.GitHub)) {
		repoURL = fmt.Sprintf("https://github.com/%s.git", repoID)
		repoAPIURL = fmt.Sprintf("https://api.github.com/repos/%s", repoID)
	}
	if strings.EqualFold(string(repoType), string(model.RepoTypeValues.Bitbucket)) {
		repoURL = fmt.Sprintf("https://bitbucket.org/%s.git", repoID)
		repoAPIURL = fmt.Sprintf("https://api.bitbucket.org/2.0/repositories/%s", repoID)
	}
	if strings.EqualFold(string(repoType), string(model.RepoTypeValues.GitHubEnterprise)) {
		githubEnterpriseURL := repository["github_enterprise_url"].(string)
		repoURL = fmt.Sprintf("%s/%s.git", githubEnterpriseURL, repoID)
		repoAPIURL = fmt.Sprintf("%s/api/v3/repos/%s", githubEnterpriseURL, repoID)
	}

	ciTriggers := expandBuildDefinitionTriggerList(
		d.Get("ci_trigger").([]interface{}),
		build.DefinitionTriggerTypeValues.ContinuousIntegration,
	)
	pullRequestTriggers := expandBuildDefinitionTriggerList(
		d.Get("pull_request_trigger").([]interface{}),
		build.DefinitionTriggerTypeValues.PullRequest,
	)

	buildTriggers := append(ciTriggers, pullRequestTriggers...)

	schedules := expandBuildDefinitionTriggerList(
		d.Get("schedules").([]interface{}),
		build.DefinitionTriggerTypeValues.Schedule,
	)
	if len(schedules) > 0 {
		scheduleTriggers := map[string]interface{}{
			"schedules":   schedules,
			"triggerType": string(build.DefinitionTriggerTypeValues.Schedule),
		}
		buildTriggers = append(buildTriggers, scheduleTriggers)
	}

	// Look for the ID. This may not exist if we are within the context of a "create" operation,
	// so it is OK if it is missing.
	buildDefinitionID, err := strconv.Atoi(d.Id())
	var buildDefinitionReference *int
	if err == nil {
		buildDefinitionReference = &buildDefinitionID
	} else {
		buildDefinitionReference = nil
	}

	variables, err := expandVariables(d)
	if err != nil {
		return nil, "", fmt.Errorf("Error expanding varibles: %+v", err)
	}

	tags := tfhelper.ExpandStringList(d.Get("tags").([]interface{}))

	buildDefinition := build.BuildDefinition{
		Id:       buildDefinitionReference,
		Name:     converter.String(d.Get("name").(string)),
		Path:     converter.String(d.Get("path").(string)),
		Revision: converter.Int(d.Get("revision").(int)),
		Repository: &build.BuildRepository{
			Url:           &repoURL,
			Id:            &repoID,
			Name:          &repoID,
			DefaultBranch: converter.String(repository["branch_name"].(string)),
			Type:          converter.String(string(repoType)),
			Properties: &map[string]string{
				"connectedServiceId": repository["service_connection_id"].(string),
				"apiUrl":             repoAPIURL,
				"reportBuildStatus":  strconv.FormatBool(repository["report_build_status"].(bool)),
			},
		},
		Process: &build.YamlProcess{
			YamlFilename: converter.String(repository["yml_path"].(string)),
		},
		QueueStatus:    &build.DefinitionQueueStatusValues.Enabled,
		Type:           &build.DefinitionTypeValues.Build,
		Quality:        &build.DefinitionQualityValues.Definition,
		VariableGroups: expandVariableGroups(d),
		Variables:      variables,
		Triggers:       &buildTriggers,
		Tags:           &tags,
	}

	if agentPoolName, ok := d.GetOk("agent_pool_name"); ok {
		buildDefinition.Queue = &build.AgentPoolQueue{
			Name: converter.StringFromInterface(agentPoolName),
			Pool: &build.TaskAgentPoolReference{
				Name: converter.StringFromInterface(agentPoolName),
			},
		}
	}

	return &buildDefinition, projectID, nil
}

/**
 * certain types of build definitions require a service connection to run. This function
 * returns an error if a service connection was needed but not provided
 */
func validateServiceConnectionIDExistsIfNeeded(d *schema.ResourceData) error {
	repositories := d.Get("repository").([]interface{})
	repository := repositories[0].(map[string]interface{})

	repoType := repository["repo_type"].(string)
	serviceConnectionID := repository["service_connection_id"].(string)

	if strings.EqualFold(repoType, string(model.RepoTypeValues.Bitbucket)) && serviceConnectionID == "" {
		return errors.New("bitbucket repositories need a referenced service connection ID")
	}
	if strings.EqualFold(repoType, string(model.RepoTypeValues.GitHubEnterprise)) && serviceConnectionID == "" {
		return errors.New("GitHub Enterprise repositories need a referenced service connection ID")
	}
	return nil
}

func buildVariableGroup(id int) *build.VariableGroup {
	return &build.VariableGroup{
		Id: &id,
	}
}<|MERGE_RESOLUTION|>--- conflicted
+++ resolved
@@ -295,9 +295,6 @@
 					},
 				},
 			},
-<<<<<<< HEAD
-			"tags": &model.TagsSchema,
-=======
 			"schedules": {
 				Type:     schema.TypeList,
 				Optional: true,
@@ -344,7 +341,7 @@
 					},
 				},
 			},
->>>>>>> cbabe63c
+			"tags": &model.TagsSchema,
 		},
 	}
 }
@@ -568,13 +565,7 @@
 		"repo_id":               *buildDefinition.Repository.Id,
 		"repo_type":             *buildDefinition.Repository.Type,
 		"branch_name":           *buildDefinition.Repository.DefaultBranch,
-<<<<<<< HEAD
-		"service_connection_id": (*buildDefinition.Repository.Properties)["connectedServiceId"],
 		"github_enterprise_url": githubEnterpriseURL,
-		"report_build_status":   reportBuildStatus,
-=======
-		"github_enterprise_url": githubEnterpriseUrl,
->>>>>>> cbabe63c
 	}}
 
 	if buildDefinition.Repository != nil && buildDefinition.Repository.Properties != nil {
