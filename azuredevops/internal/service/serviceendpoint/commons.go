--- conflicted
+++ resolved
@@ -28,64 +28,33 @@
 		Update:   genServiceEndpointUpdateFunc(f, e),
 		Delete:   genServiceEndpointDeleteFunc(e),
 		Importer: tfhelper.ImportProjectQualifiedResourceUUID(),
-<<<<<<< HEAD
 		Schema: map[string]*schema.Schema{
 			"project_id": {
 				Type:         schema.TypeString,
 				Required:     true,
 				ForceNew:     true,
-				ValidateFunc: validate.NoEmptyStrings,
+				ValidateFunc: validation.StringIsNotWhiteSpace,
 			},
 			"service_endpoint_name": {
 				Type:         schema.TypeString,
 				Required:     true,
 				ForceNew:     true,
-				ValidateFunc: validate.NoEmptyStrings,
+				ValidateFunc: validation.StringIsNotWhiteSpace,
 			},
 			"description": {
 				Type:         schema.TypeString,
 				Optional:     true,
 				Default:      "Managed by Terraform",
-				ValidateFunc: validate.NoEmptyStrings,
+				ValidateFunc: validation.StringIsNotWhiteSpace,
 			},
 			"authorization": {
 				Type:         schema.TypeMap,
 				Optional:     true,
 				Computed:     true,
-				ValidateFunc: validate.NoEmptyStrings,
+				ValidateFunc: validation.StringIsNotWhiteSpace,
 				Elem: &schema.Schema{
 					Type: schema.TypeString,
 				},
-=======
-		Schema:   genBaseSchema(),
-	}
-}
-
-func genBaseSchema() map[string]*schema.Schema {
-	return map[string]*schema.Schema{
-		"project_id": {
-			Type:     schema.TypeString,
-			Required: true,
-			ForceNew: true,
-		},
-		"service_endpoint_name": {
-			Type:         schema.TypeString,
-			Required:     true,
-			ValidateFunc: validation.StringIsNotWhiteSpace,
-			ForceNew:     true,
-		},
-		"description": {
-			Type:     schema.TypeString,
-			Optional: true,
-			Default:  "Managed by Terraform",
-		},
-		"authorization": {
-			Type:     schema.TypeMap,
-			Optional: true,
-			Computed: true,
-			Elem: &schema.Schema{
-				Type: schema.TypeString,
->>>>>>> 40b89e36
 			},
 		},
 	}
