package serviceendpoint

import (
	"errors"
	"fmt"
	"strings"

	"github.com/google/uuid"
	"github.com/hashicorp/terraform-plugin-sdk/v2/helper/schema"
	"github.com/hashicorp/terraform-plugin-sdk/v2/helper/validation"
	"github.com/microsoft/azure-devops-go-api/azuredevops/v6/serviceendpoint"
	"github.com/microsoft/terraform-provider-azuredevops/azuredevops/internal/utils/converter"
)

// ResourceServiceEndpointArtifactory schema and implementation for Artifactory service endpoint resource
func ResourceServiceEndpointArtifactory() *schema.Resource {
	r := genBaseServiceEndpointResource(flattenServiceEndpointArtifactory, expandServiceEndpointArtifactory)

	r.Schema["url"] = &schema.Schema{
		Type:     schema.TypeString,
		Required: true,
		ValidateFunc: func(i interface{}, key string) (_ []string, errors []error) {
			url, ok := i.(string)
			if !ok {
				errors = append(errors, fmt.Errorf("expected type of %q to be string", key))
				return
			}
			if strings.HasSuffix(url, "/") {
				errors = append(errors, fmt.Errorf("%q should not end with slash, got %q.", key, url))
				return
			}
			return validation.IsURLWithHTTPorHTTPS(url, key)
		},
		Description: "Url for the Artifactory Server",
	}

	at := &schema.Resource{
		Schema: map[string]*schema.Schema{
			"token": {
				Description: "The Artifactory access token.",
				Type:        schema.TypeString,
				Required:    true,
				Sensitive:   true,
			},
		},
	}

	aup := &schema.Resource{
		Schema: map[string]*schema.Schema{
			"username": {
				Description: "The Artifactory user name.",
				Type:        schema.TypeString,
				Required:    true,
				Sensitive:   true,
			},
			"password": {
				Description: "The Artifactory password.",
				Type:        schema.TypeString,
				Required:    true,
				Sensitive:   true,
			},
		},
	}

	r.Schema["authentication_token"] = &schema.Schema{
		Type:         schema.TypeList,
		Optional:     true,
		MinItems:     1,
		MaxItems:     1,
		Elem:         at,
		ExactlyOneOf: []string{"authentication_basic", "authentication_token"},
	}

	r.Schema["authentication_basic"] = &schema.Schema{
		Type:     schema.TypeList,
		Optional: true,
		MinItems: 1,
		MaxItems: 1,
		Elem:     aup,
	}

	return r
}

// Convert internal Terraform data structure to an AzDO data structure
func expandServiceEndpointArtifactory(d *schema.ResourceData) (*serviceendpoint.ServiceEndpoint, *uuid.UUID, error) {
	serviceEndpoint, projectID := doBaseExpansion(d)
	serviceEndpoint.Type = converter.String("artifactoryService")
	serviceEndpoint.Url = converter.String(d.Get("url").(string))
	authScheme := "Token"

	authParams := make(map[string]string)

	if x, ok := d.GetOk("authentication_token"); ok {
		authScheme = "Token"
		msi := x.([]interface{})[0].(map[string]interface{})
		authParams["apitoken"], ok = msi["token"].(string)
		if !ok {
			return nil, nil, errors.New("Unable to read 'token'")
		}
	} else if x, ok := d.GetOk("authentication_basic"); ok {
		authScheme = "UsernamePassword"
		msi := x.([]interface{})[0].(map[string]interface{})
		authParams["username"], ok = msi["username"].(string)
		if !ok {
			return nil, nil, errors.New("Unable to read 'username'")
		}
		authParams["password"], ok = msi["password"].(string)
		if !ok {
			return nil, nil, errors.New("Unable to read 'password'")
		}
	}
	serviceEndpoint.Authorization = &serviceendpoint.EndpointAuthorization{
		Parameters: &authParams,
		Scheme:     &authScheme,
	}

	return serviceEndpoint, projectID, nil
}

// Convert AzDO data structure to internal Terraform data structure
// Note that 'username', 'password', and 'apitoken' service connection fields
// are all marked as confidential and therefore cannot be read from Azure DevOps
func flattenServiceEndpointArtifactory(d *schema.ResourceData, serviceEndpoint *serviceendpoint.ServiceEndpoint, projectID *uuid.UUID) {
	doBaseFlattening(d, serviceEndpoint, projectID)
<<<<<<< HEAD
	if strings.EqualFold(*serviceEndpoint.Authorization.Scheme, "Token") {
		auth := make(map[string]interface{})
		if x, ok := d.GetOk("authentication_token"); ok {
			authList := x.([]interface{})[0].(map[string]interface{})
			if len(authList) > 0 {
				newHash, hashKey := tfhelper.HelpFlattenSecretNested(d, "authentication_token", authList, "token")
				auth[hashKey] = newHash
			}
		} else {
			auth["token"] = (*serviceEndpoint.Authorization.Parameters)["apitoken"]
		}
		if serviceEndpoint.Authorization != nil && serviceEndpoint.Authorization.Parameters != nil {
			auth["token"] = (*serviceEndpoint.Authorization.Parameters)["apitoken"]
		}
		d.Set("authentication_token", []interface{}{auth})
	} else if strings.EqualFold(*serviceEndpoint.Authorization.Scheme, "UsernamePassword") {
		auth := make(map[string]interface{})
		if old, ok := d.GetOk("authentication_basic"); ok {
			oldAuthList := old.([]interface{})[0].(map[string]interface{})
			if len(oldAuthList) > 0 {
				newHash, hashKey := tfhelper.HelpFlattenSecretNested(d, "authentication_basic", oldAuthList, "password")
				auth[hashKey] = newHash
				newHash, hashKey = tfhelper.HelpFlattenSecretNested(d, "authentication_basic", oldAuthList, "username")
				auth[hashKey] = newHash
			}
		} else {
			auth["password"] = (*serviceEndpoint.Authorization.Parameters)["password"]
			auth["username"] = (*serviceEndpoint.Authorization.Parameters)["username"]
		}
		if serviceEndpoint.Authorization != nil && serviceEndpoint.Authorization.Parameters != nil {
			auth["password"] = (*serviceEndpoint.Authorization.Parameters)["password"]
			auth["username"] = (*serviceEndpoint.Authorization.Parameters)["username"]
		}
		d.Set("authentication_basic", []interface{}{auth})
=======

	if strings.EqualFold(*serviceEndpoint.Authorization.Scheme, "UsernamePassword") {
		if _, ok := d.GetOk("authentication_basic"); !ok {
			auth := make(map[string]interface{})
			auth["username"] = ""
			auth["password"] = ""
			d.Set("authentication_basic", []interface{}{auth})
		}
	} else if strings.EqualFold(*serviceEndpoint.Authorization.Scheme, "Token") {
		if _, ok := d.GetOk("authentication_token"); !ok {
			auth := make(map[string]interface{})
			auth["token"] = ""
			d.Set("authentication_token", []interface{}{auth})
		}
>>>>>>> e865a473
	} else {
		panic(fmt.Errorf("inconsistent authorization scheme. Expected: (Token, UsernamePassword)  , but got %s", *serviceEndpoint.Authorization.Scheme))
	}

	d.Set("url", *serviceEndpoint.Url)
}<|MERGE_RESOLUTION|>--- conflicted
+++ resolved
@@ -123,42 +123,6 @@
 // are all marked as confidential and therefore cannot be read from Azure DevOps
 func flattenServiceEndpointArtifactory(d *schema.ResourceData, serviceEndpoint *serviceendpoint.ServiceEndpoint, projectID *uuid.UUID) {
 	doBaseFlattening(d, serviceEndpoint, projectID)
-<<<<<<< HEAD
-	if strings.EqualFold(*serviceEndpoint.Authorization.Scheme, "Token") {
-		auth := make(map[string]interface{})
-		if x, ok := d.GetOk("authentication_token"); ok {
-			authList := x.([]interface{})[0].(map[string]interface{})
-			if len(authList) > 0 {
-				newHash, hashKey := tfhelper.HelpFlattenSecretNested(d, "authentication_token", authList, "token")
-				auth[hashKey] = newHash
-			}
-		} else {
-			auth["token"] = (*serviceEndpoint.Authorization.Parameters)["apitoken"]
-		}
-		if serviceEndpoint.Authorization != nil && serviceEndpoint.Authorization.Parameters != nil {
-			auth["token"] = (*serviceEndpoint.Authorization.Parameters)["apitoken"]
-		}
-		d.Set("authentication_token", []interface{}{auth})
-	} else if strings.EqualFold(*serviceEndpoint.Authorization.Scheme, "UsernamePassword") {
-		auth := make(map[string]interface{})
-		if old, ok := d.GetOk("authentication_basic"); ok {
-			oldAuthList := old.([]interface{})[0].(map[string]interface{})
-			if len(oldAuthList) > 0 {
-				newHash, hashKey := tfhelper.HelpFlattenSecretNested(d, "authentication_basic", oldAuthList, "password")
-				auth[hashKey] = newHash
-				newHash, hashKey = tfhelper.HelpFlattenSecretNested(d, "authentication_basic", oldAuthList, "username")
-				auth[hashKey] = newHash
-			}
-		} else {
-			auth["password"] = (*serviceEndpoint.Authorization.Parameters)["password"]
-			auth["username"] = (*serviceEndpoint.Authorization.Parameters)["username"]
-		}
-		if serviceEndpoint.Authorization != nil && serviceEndpoint.Authorization.Parameters != nil {
-			auth["password"] = (*serviceEndpoint.Authorization.Parameters)["password"]
-			auth["username"] = (*serviceEndpoint.Authorization.Parameters)["username"]
-		}
-		d.Set("authentication_basic", []interface{}{auth})
-=======
 
 	if strings.EqualFold(*serviceEndpoint.Authorization.Scheme, "UsernamePassword") {
 		if _, ok := d.GetOk("authentication_basic"); !ok {
@@ -173,7 +137,6 @@
 			auth["token"] = ""
 			d.Set("authentication_token", []interface{}{auth})
 		}
->>>>>>> e865a473
 	} else {
 		panic(fmt.Errorf("inconsistent authorization scheme. Expected: (Token, UsernamePassword)  , but got %s", *serviceEndpoint.Authorization.Scheme))
 	}
