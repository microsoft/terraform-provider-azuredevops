--- conflicted
+++ resolved
@@ -105,11 +105,8 @@
 			"azuredevops_servicehook_permissions":                permissions.ResourceServiceHookPermissions(),
 			"azuredevops_tagging_permissions":                    permissions.ResourceTaggingPermissions(),
 			"azuredevops_environment":                            taskagent.ResourceEnvironment(),
-<<<<<<< HEAD
 			"azuredevops_environment_resource_kubernetes":        taskagent.ResourceKubernetesResource(),
-=======
 			"azuredevops_workitem":                               workitemtracking.ResourceWorkItem(),
->>>>>>> dca51f0a
 		},
 		DataSourcesMap: map[string]*schema.Resource{
 			"azuredevops_build_definition":           build.DataBuildDefinition(),
