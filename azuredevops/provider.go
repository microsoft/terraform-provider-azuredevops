--- conflicted
+++ resolved
@@ -13,13 +13,9 @@
 	"github.com/microsoft/terraform-provider-azuredevops/azuredevops/internal/service/graph"
 	"github.com/microsoft/terraform-provider-azuredevops/azuredevops/internal/service/memberentitlementmanagement"
 	"github.com/microsoft/terraform-provider-azuredevops/azuredevops/internal/service/permissions"
-<<<<<<< HEAD
-	"github.com/microsoft/terraform-provider-azuredevops/azuredevops/internal/service/policy"
-	"github.com/microsoft/terraform-provider-azuredevops/azuredevops/internal/service/release"
-=======
 	"github.com/microsoft/terraform-provider-azuredevops/azuredevops/internal/service/policy/branch"
 	"github.com/microsoft/terraform-provider-azuredevops/azuredevops/internal/service/policy/repository"
->>>>>>> cbabe63c
+	"github.com/microsoft/terraform-provider-azuredevops/azuredevops/internal/service/release"
 	"github.com/microsoft/terraform-provider-azuredevops/azuredevops/internal/service/serviceendpoint"
 	"github.com/microsoft/terraform-provider-azuredevops/azuredevops/internal/service/taskagent"
 	"github.com/microsoft/terraform-provider-azuredevops/azuredevops/internal/service/workitemtracking"
@@ -29,37 +25,6 @@
 func Provider() *schema.Provider {
 	p := &schema.Provider{
 		ResourcesMap: map[string]*schema.Resource{
-<<<<<<< HEAD
-			"azuredevops_resource_authorization":           build.ResourceResourceAuthorization(),
-			"azuredevops_branch_policy_build_validation":   policy.ResourceBranchPolicyBuildValidation(),
-			"azuredevops_branch_policy_min_reviewers":      policy.ResourceBranchPolicyMinReviewers(),
-			"azuredevops_branch_policy_auto_reviewers":     policy.ResourceBranchPolicyAutoReviewers(),
-			"azuredevops_branch_policy_work_item_linking":  policy.ResourceBranchPolicyWorkItemLinking(),
-			"azuredevops_branch_policy_comment_resolution": policy.ResourceBranchPolicyCommentResolution(),
-			"azuredevops_build_definition":                 build.ResourceBuildDefinition(),
-			"azuredevops_release_definition":               release.ResourceReleaseDefinition(),
-			"azuredevops_project":                          core.ResourceProject(),
-			"azuredevops_project_features":                 core.ResourceProjectFeatures(),
-			"azuredevops_variable_group":                   taskagent.ResourceVariableGroup(),
-			"azuredevops_serviceendpoint_aws":              serviceendpoint.ResourceServiceEndpointAws(),
-			"azuredevops_serviceendpoint_azurerm":          serviceendpoint.ResourceServiceEndpointAzureRM(),
-			"azuredevops_serviceendpoint_bitbucket":        serviceendpoint.ResourceServiceEndpointBitBucket(),
-			"azuredevops_serviceendpoint_dockerregistry":   serviceendpoint.ResourceServiceEndpointDockerRegistry(),
-			"azuredevops_serviceendpoint_azurecr":          serviceendpoint.ResourceServiceEndpointAzureCR(),
-			"azuredevops_serviceendpoint_github":           serviceendpoint.ResourceServiceEndpointGitHub(),
-			"azuredevops_serviceendpoint_kubernetes":       serviceendpoint.ResourceServiceEndpointKubernetes(),
-			"azuredevops_git_repository":                   git.ResourceGitRepository(),
-			"azuredevops_user_entitlement":                 memberentitlementmanagement.ResourceUserEntitlement(),
-			"azuredevops_group_membership":                 graph.ResourceGroupMembership(),
-			"azuredevops_agent_pool":                       taskagent.ResourceAgentPool(),
-			"azuredevops_agent_queue":                      taskagent.ResourceAgentQueue(),
-			"azuredevops_group":                            graph.ResourceGroup(),
-			"azuredevops_project_permissions":              permissions.ResourceProjectPermissions(),
-			"azuredevops_git_permissions":                  permissions.ResourceGitPermissions(),
-			"azuredevops_workitemquery_permissions":        permissions.ResourceWorkItemQueryPermissions(),
-			"azuredevops_area_permissions":                 permissions.ResourceAreaPermissions(),
-			"azuredevops_iteration_permissions":            permissions.ResourceIterationPermissions(),
-=======
 			"azuredevops_resource_authorization":                 build.ResourceResourceAuthorization(),
 			"azuredevops_branch_policy_build_validation":         branch.ResourceBranchPolicyBuildValidation(),
 			"azuredevops_branch_policy_min_reviewers":            branch.ResourceBranchPolicyMinReviewers(),
@@ -69,6 +34,7 @@
 			"azuredevops_branch_policy_merge_types":              branch.ResourceBranchPolicyMergeTypes(),
 			"azuredevops_branch_policy_status_check":             branch.ResourceBranchPolicyStatusCheck(),
 			"azuredevops_build_definition":                       build.ResourceBuildDefinition(),
+			"azuredevops_release_definition":               	  release.ResourceReleaseDefinition(),
 			"azuredevops_project":                                core.ResourceProject(),
 			"azuredevops_project_features":                       core.ResourceProjectFeatures(),
 			"azuredevops_project_pipeline_settings":              core.ResourceProjectPipelineSettings(),
@@ -119,7 +85,6 @@
 			"azuredevops_servicehook_permissions":                permissions.ResourceServiceHookPermissions(),
 			"azuredevops_tagging_permissions":                    permissions.ResourceTaggingPermissions(),
 			"azuredevops_environment":                            taskagent.ResourceEnvironment(),
->>>>>>> cbabe63c
 		},
 		DataSourcesMap: map[string]*schema.Resource{
 			"azuredevops_agent_pool":       taskagent.DataAgentPool(),
