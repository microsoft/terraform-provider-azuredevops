// Copyright 2013 The Go Authors. All rights reserved.
// Use of this source code is governed by a BSD-style
// license that can be found in the LICENSE file.

package ssh

import (
	"crypto/rand"
	"errors"
	"fmt"
	"io"
	"log"
	"net"
	"sync"
)

// debugHandshake, if set, prints messages sent and received.  Key
// exchange messages are printed as if DH were used, so the debug
// messages are wrong when using ECDH.
const debugHandshake = false

// chanSize sets the amount of buffering SSH connections. This is
// primarily for testing: setting chanSize=0 uncovers deadlocks more
// quickly.
const chanSize = 16

// keyingTransport is a packet based transport that supports key
// changes. It need not be thread-safe. It should pass through
// msgNewKeys in both directions.
type keyingTransport interface {
	packetConn

	// prepareKeyChange sets up a key change. The key change for a
	// direction will be effected if a msgNewKeys message is sent
	// or received.
	prepareKeyChange(*algorithms, *kexResult) error
}

// handshakeTransport implements rekeying on top of a keyingTransport
// and offers a thread-safe writePacket() interface.
type handshakeTransport struct {
	conn   keyingTransport
	config *Config

	serverVersion []byte
	clientVersion []byte

	// hostKeys is non-empty if we are the server. In that case,
	// it contains all host keys that can be used to sign the
	// connection.
	hostKeys []Signer

	// hostKeyAlgorithms is non-empty if we are the client. In that case,
	// we accept these key types from the server as host key.
	hostKeyAlgorithms []string

	// On read error, incoming is closed, and readError is set.
	incoming  chan []byte
	readError error

	mu               sync.Mutex
	writeError       error
	sentInitPacket   []byte
	sentInitMsg      *kexInitMsg
	pendingPackets   [][]byte // Used when a key exchange is in progress.
	writePacketsLeft uint32
	writeBytesLeft   int64

	// If the read loop wants to schedule a kex, it pings this
	// channel, and the write loop will send out a kex
	// message.
	requestKex chan struct{}

	// If the other side requests or confirms a kex, its kexInit
	// packet is sent here for the write loop to find it.
	startKex    chan *pendingKex
	kexLoopDone chan struct{} // closed (with writeError non-nil) when kexLoop exits

	// data for host key checking
	hostKeyCallback HostKeyCallback
	dialAddress     string
	remoteAddr      net.Addr

	// bannerCallback is non-empty if we are the client and it has been set in
	// ClientConfig. In that case it is called during the user authentication
	// dance to handle a custom server's message.
	bannerCallback BannerCallback

	// Algorithms agreed in the last key exchange.
	algorithms *algorithms

	// Counters exclusively owned by readLoop.
	readPacketsLeft uint32
	readBytesLeft   int64

	// The session ID or nil if first kex did not complete yet.
	sessionID []byte
}

type pendingKex struct {
	otherInit []byte
	done      chan error
}

func newHandshakeTransport(conn keyingTransport, config *Config, clientVersion, serverVersion []byte) *handshakeTransport {
	t := &handshakeTransport{
		conn:          conn,
		serverVersion: serverVersion,
		clientVersion: clientVersion,
		incoming:      make(chan []byte, chanSize),
		requestKex:    make(chan struct{}, 1),
		startKex:      make(chan *pendingKex),
		kexLoopDone:   make(chan struct{}),

		config: config,
	}
	t.resetReadThresholds()
	t.resetWriteThresholds()

	// We always start with a mandatory key exchange.
	t.requestKex <- struct{}{}
	return t
}

func newClientTransport(conn keyingTransport, clientVersion, serverVersion []byte, config *ClientConfig, dialAddr string, addr net.Addr) *handshakeTransport {
	t := newHandshakeTransport(conn, &config.Config, clientVersion, serverVersion)
	t.dialAddress = dialAddr
	t.remoteAddr = addr
	t.hostKeyCallback = config.HostKeyCallback
	t.bannerCallback = config.BannerCallback
	if config.HostKeyAlgorithms != nil {
		t.hostKeyAlgorithms = config.HostKeyAlgorithms
	} else {
		t.hostKeyAlgorithms = supportedHostKeyAlgos
	}
	go t.readLoop()
	go t.kexLoop()
	return t
}

func newServerTransport(conn keyingTransport, clientVersion, serverVersion []byte, config *ServerConfig) *handshakeTransport {
	t := newHandshakeTransport(conn, &config.Config, clientVersion, serverVersion)
	t.hostKeys = config.hostKeys
	go t.readLoop()
	go t.kexLoop()
	return t
}

func (t *handshakeTransport) getSessionID() []byte {
	return t.sessionID
}

// waitSession waits for the session to be established. This should be
// the first thing to call after instantiating handshakeTransport.
func (t *handshakeTransport) waitSession() error {
	p, err := t.readPacket()
	if err != nil {
		return err
	}
	if p[0] != msgNewKeys {
		return fmt.Errorf("ssh: first packet should be msgNewKeys")
	}

	return nil
}

func (t *handshakeTransport) id() string {
	if len(t.hostKeys) > 0 {
		return "server"
	}
	return "client"
}

func (t *handshakeTransport) printPacket(p []byte, write bool) {
	action := "got"
	if write {
		action = "sent"
	}

	if p[0] == msgChannelData || p[0] == msgChannelExtendedData {
		log.Printf("%s %s data (packet %d bytes)", t.id(), action, len(p))
	} else {
		msg, err := decode(p)
		log.Printf("%s %s %T %v (%v)", t.id(), action, msg, msg, err)
	}
}

func (t *handshakeTransport) readPacket() ([]byte, error) {
	p, ok := <-t.incoming
	if !ok {
		return nil, t.readError
	}
	return p, nil
}

func (t *handshakeTransport) readLoop() {
	first := true
	for {
		p, err := t.readOnePacket(first)
		first = false
		if err != nil {
			t.readError = err
			close(t.incoming)
			break
		}
		if p[0] == msgIgnore || p[0] == msgDebug {
			continue
		}
		t.incoming <- p
	}

	// Stop writers too.
	t.recordWriteError(t.readError)

	// Unblock the writer should it wait for this.
	close(t.startKex)

	// Don't close t.requestKex; it's also written to from writePacket.
}

func (t *handshakeTransport) pushPacket(p []byte) error {
	if debugHandshake {
		t.printPacket(p, true)
	}
	return t.conn.writePacket(p)
}

func (t *handshakeTransport) getWriteError() error {
	t.mu.Lock()
	defer t.mu.Unlock()
	return t.writeError
}

func (t *handshakeTransport) recordWriteError(err error) {
	t.mu.Lock()
	defer t.mu.Unlock()
	if t.writeError == nil && err != nil {
		t.writeError = err
	}
}

func (t *handshakeTransport) requestKeyExchange() {
	select {
	case t.requestKex <- struct{}{}:
	default:
		// something already requested a kex, so do nothing.
	}
}

func (t *handshakeTransport) resetWriteThresholds() {
	t.writePacketsLeft = packetRekeyThreshold
	if t.config.RekeyThreshold > 0 {
		t.writeBytesLeft = int64(t.config.RekeyThreshold)
	} else if t.algorithms != nil {
		t.writeBytesLeft = t.algorithms.w.rekeyBytes()
	} else {
		t.writeBytesLeft = 1 << 30
	}
}

func (t *handshakeTransport) kexLoop() {

write:
	for t.getWriteError() == nil {
		var request *pendingKex
		var sent bool

		for request == nil || !sent {
			var ok bool
			select {
			case request, ok = <-t.startKex:
				if !ok {
					break write
				}
			case <-t.requestKex:
				break
			}

			if !sent {
				if err := t.sendKexInit(); err != nil {
					t.recordWriteError(err)
					break
				}
				sent = true
			}
		}

		if err := t.getWriteError(); err != nil {
			if request != nil {
				request.done <- err
			}
			break
		}

		// We're not servicing t.requestKex, but that is OK:
		// we never block on sending to t.requestKex.

		// We're not servicing t.startKex, but the remote end
		// has just sent us a kexInitMsg, so it can't send
		// another key change request, until we close the done
		// channel on the pendingKex request.

		err := t.enterKeyExchange(request.otherInit)

		t.mu.Lock()
		t.writeError = err
		t.sentInitPacket = nil
		t.sentInitMsg = nil

		t.resetWriteThresholds()

		// we have completed the key exchange. Since the
		// reader is still blocked, it is safe to clear out
		// the requestKex channel. This avoids the situation
		// where: 1) we consumed our own request for the
		// initial kex, and 2) the kex from the remote side
		// caused another send on the requestKex channel,
	clear:
		for {
			select {
			case <-t.requestKex:
				//
			default:
				break clear
			}
		}

		request.done <- t.writeError

		// kex finished. Push packets that we received while
		// the kex was in progress. Don't look at t.startKex
		// and don't increment writtenSinceKex: if we trigger
		// another kex while we are still busy with the last
		// one, things will become very confusing.
		for _, p := range t.pendingPackets {
			t.writeError = t.pushPacket(p)
			if t.writeError != nil {
				break
			}
		}
		t.pendingPackets = t.pendingPackets[:0]
		t.mu.Unlock()
	}

	// Unblock reader.
	t.conn.Close()

	// drain startKex channel. We don't service t.requestKex
	// because nobody does blocking sends there.
	for request := range t.startKex {
		request.done <- t.getWriteError()
	}

	// Mark that the loop is done so that Close can return.
	close(t.kexLoopDone)
}

// The protocol uses uint32 for packet counters, so we can't let them
// reach 1<<32.  We will actually read and write more packets than
// this, though: the other side may send more packets, and after we
// hit this limit on writing we will send a few more packets for the
// key exchange itself.
const packetRekeyThreshold = (1 << 31)

func (t *handshakeTransport) resetReadThresholds() {
	t.readPacketsLeft = packetRekeyThreshold
	if t.config.RekeyThreshold > 0 {
		t.readBytesLeft = int64(t.config.RekeyThreshold)
	} else if t.algorithms != nil {
		t.readBytesLeft = t.algorithms.r.rekeyBytes()
	} else {
		t.readBytesLeft = 1 << 30
	}
}

func (t *handshakeTransport) readOnePacket(first bool) ([]byte, error) {
	p, err := t.conn.readPacket()
	if err != nil {
		return nil, err
	}

	if t.readPacketsLeft > 0 {
		t.readPacketsLeft--
	} else {
		t.requestKeyExchange()
	}

	if t.readBytesLeft > 0 {
		t.readBytesLeft -= int64(len(p))
	} else {
		t.requestKeyExchange()
	}

	if debugHandshake {
		t.printPacket(p, false)
	}

	if first && p[0] != msgKexInit {
		return nil, fmt.Errorf("ssh: first packet should be msgKexInit")
	}

	if p[0] != msgKexInit {
		return p, nil
	}

	firstKex := t.sessionID == nil

	kex := pendingKex{
		done:      make(chan error, 1),
		otherInit: p,
	}
	t.startKex <- &kex
	err = <-kex.done

	if debugHandshake {
		log.Printf("%s exited key exchange (first %v), err %v", t.id(), firstKex, err)
	}

	if err != nil {
		return nil, err
	}

	t.resetReadThresholds()

	// By default, a key exchange is hidden from higher layers by
	// translating it into msgIgnore.
	successPacket := []byte{msgIgnore}
	if firstKex {
		// sendKexInit() for the first kex waits for
		// msgNewKeys so the authentication process is
		// guaranteed to happen over an encrypted transport.
		successPacket = []byte{msgNewKeys}
	}

	return successPacket, nil
}

// sendKexInit sends a key change message.
func (t *handshakeTransport) sendKexInit() error {
	t.mu.Lock()
	defer t.mu.Unlock()
	if t.sentInitMsg != nil {
		// kexInits may be sent either in response to the other side,
		// or because our side wants to initiate a key change, so we
		// may have already sent a kexInit. In that case, don't send a
		// second kexInit.
		return nil
	}

	msg := &kexInitMsg{
		KexAlgos:                t.config.KeyExchanges,
		CiphersClientServer:     t.config.Ciphers,
		CiphersServerClient:     t.config.Ciphers,
		MACsClientServer:        t.config.MACs,
		MACsServerClient:        t.config.MACs,
		CompressionClientServer: supportedCompressions,
		CompressionServerClient: supportedCompressions,
	}
	io.ReadFull(rand.Reader, msg.Cookie[:])

	isServer := len(t.hostKeys) > 0
	if isServer {
		for _, k := range t.hostKeys {
			// If k is a MultiAlgorithmSigner, we restrict the signature
			// algorithms. If k is a AlgorithmSigner, presume it supports all
			// signature algorithms associated with the key format. If k is not
			// an AlgorithmSigner, we can only assume it only supports the
			// algorithms that matches the key format. (This means that Sign
			// can't pick a different default).
			keyFormat := k.PublicKey().Type()

			switch s := k.(type) {
			case MultiAlgorithmSigner:
				for _, algo := range algorithmsForKeyFormat(keyFormat) {
					if contains(s.Algorithms(), underlyingAlgo(algo)) {
						msg.ServerHostKeyAlgos = append(msg.ServerHostKeyAlgos, algo)
					}
				}
			case AlgorithmSigner:
				msg.ServerHostKeyAlgos = append(msg.ServerHostKeyAlgos, algorithmsForKeyFormat(keyFormat)...)
			default:
				msg.ServerHostKeyAlgos = append(msg.ServerHostKeyAlgos, keyFormat)
			}
		}
	} else {
		msg.ServerHostKeyAlgos = t.hostKeyAlgorithms

		// As a client we opt in to receiving SSH_MSG_EXT_INFO so we know what
		// algorithms the server supports for public key authentication. See RFC
		// 8308, Section 2.1.
		if firstKeyExchange := t.sessionID == nil; firstKeyExchange {
			msg.KexAlgos = make([]string, 0, len(t.config.KeyExchanges)+1)
			msg.KexAlgos = append(msg.KexAlgos, t.config.KeyExchanges...)
			msg.KexAlgos = append(msg.KexAlgos, "ext-info-c")
		}
	}

	packet := Marshal(msg)

	// writePacket destroys the contents, so save a copy.
	packetCopy := make([]byte, len(packet))
	copy(packetCopy, packet)

	if err := t.pushPacket(packetCopy); err != nil {
		return err
	}

	t.sentInitMsg = msg
	t.sentInitPacket = packet

	return nil
}

func (t *handshakeTransport) writePacket(p []byte) error {
	switch p[0] {
	case msgKexInit:
		return errors.New("ssh: only handshakeTransport can send kexInit")
	case msgNewKeys:
		return errors.New("ssh: only handshakeTransport can send newKeys")
	}

	t.mu.Lock()
	defer t.mu.Unlock()
	if t.writeError != nil {
		return t.writeError
	}

	if t.sentInitMsg != nil {
		// Copy the packet so the writer can reuse the buffer.
		cp := make([]byte, len(p))
		copy(cp, p)
		t.pendingPackets = append(t.pendingPackets, cp)
		return nil
	}

	if t.writeBytesLeft > 0 {
		t.writeBytesLeft -= int64(len(p))
	} else {
		t.requestKeyExchange()
	}

	if t.writePacketsLeft > 0 {
		t.writePacketsLeft--
	} else {
		t.requestKeyExchange()
	}

	if err := t.pushPacket(p); err != nil {
		t.writeError = err
	}

	return nil
}

func (t *handshakeTransport) Close() error {
	// Close the connection. This should cause the readLoop goroutine to wake up
	// and close t.startKex, which will shut down kexLoop if running.
	err := t.conn.Close()

	// Wait for the kexLoop goroutine to complete.
	// At that point we know that the readLoop goroutine is complete too,
	// because kexLoop itself waits for readLoop to close the startKex channel.
	<-t.kexLoopDone

	return err
}

func (t *handshakeTransport) enterKeyExchange(otherInitPacket []byte) error {
	if debugHandshake {
		log.Printf("%s entered key exchange", t.id())
	}

	otherInit := &kexInitMsg{}
	if err := Unmarshal(otherInitPacket, otherInit); err != nil {
		return err
	}

	magics := handshakeMagics{
		clientVersion: t.clientVersion,
		serverVersion: t.serverVersion,
		clientKexInit: otherInitPacket,
		serverKexInit: t.sentInitPacket,
	}

	clientInit := otherInit
	serverInit := t.sentInitMsg
	isClient := len(t.hostKeys) == 0
	if isClient {
		clientInit, serverInit = serverInit, clientInit

		magics.clientKexInit = t.sentInitPacket
		magics.serverKexInit = otherInitPacket
	}

	var err error
	t.algorithms, err = findAgreedAlgorithms(isClient, clientInit, serverInit)
	if err != nil {
		return err
	}

	// We don't send FirstKexFollows, but we handle receiving it.
	//
	// RFC 4253 section 7 defines the kex and the agreement method for
	// first_kex_packet_follows. It states that the guessed packet
	// should be ignored if the "kex algorithm and/or the host
	// key algorithm is guessed wrong (server and client have
	// different preferred algorithm), or if any of the other
	// algorithms cannot be agreed upon". The other algorithms have
	// already been checked above so the kex algorithm and host key
	// algorithm are checked here.
	if otherInit.FirstKexFollows && (clientInit.KexAlgos[0] != serverInit.KexAlgos[0] || clientInit.ServerHostKeyAlgos[0] != serverInit.ServerHostKeyAlgos[0]) {
		// other side sent a kex message for the wrong algorithm,
		// which we have to ignore.
		if _, err := t.conn.readPacket(); err != nil {
			return err
		}
	}

	kex, ok := kexAlgoMap[t.algorithms.kex]
	if !ok {
		return fmt.Errorf("ssh: unexpected key exchange algorithm %v", t.algorithms.kex)
	}

	var result *kexResult
	if len(t.hostKeys) > 0 {
		result, err = t.server(kex, &magics)
	} else {
		result, err = t.client(kex, &magics)
	}

	if err != nil {
		return err
	}

	firstKeyExchange := t.sessionID == nil
	if firstKeyExchange {
		t.sessionID = result.H
	}
	result.SessionID = t.sessionID

	if err := t.conn.prepareKeyChange(t.algorithms, result); err != nil {
		return err
	}
	if err = t.conn.writePacket([]byte{msgNewKeys}); err != nil {
		return err
	}

	// On the server side, after the first SSH_MSG_NEWKEYS, send a SSH_MSG_EXT_INFO
	// message with the server-sig-algs extension if the client supports it. See
<<<<<<< HEAD
	// RFC 8308, Sections 2.4 and 3.1.
	if !isClient && firstKeyExchange && contains(clientInit.KexAlgos, "ext-info-c") {
		extInfo := &extInfoMsg{
			NumExtensions: 1,
			Payload:       make([]byte, 0, 4+15+4+len(supportedPubKeyAuthAlgosList)),
=======
	// RFC 8308, Sections 2.4 and 3.1, and [PROTOCOL], Section 1.9.
	if !isClient && firstKeyExchange && contains(clientInit.KexAlgos, "ext-info-c") {
		extInfo := &extInfoMsg{
			NumExtensions: 2,
			Payload:       make([]byte, 0, 4+15+4+len(supportedPubKeyAuthAlgosList)+4+16+4+1),
>>>>>>> f986871b
		}
		extInfo.Payload = appendInt(extInfo.Payload, len("server-sig-algs"))
		extInfo.Payload = append(extInfo.Payload, "server-sig-algs"...)
		extInfo.Payload = appendInt(extInfo.Payload, len(supportedPubKeyAuthAlgosList))
		extInfo.Payload = append(extInfo.Payload, supportedPubKeyAuthAlgosList...)
<<<<<<< HEAD
=======
		extInfo.Payload = appendInt(extInfo.Payload, len("ping@openssh.com"))
		extInfo.Payload = append(extInfo.Payload, "ping@openssh.com"...)
		extInfo.Payload = appendInt(extInfo.Payload, 1)
		extInfo.Payload = append(extInfo.Payload, "0"...)
>>>>>>> f986871b
		if err := t.conn.writePacket(Marshal(extInfo)); err != nil {
			return err
		}
	}

	if packet, err := t.conn.readPacket(); err != nil {
		return err
	} else if packet[0] != msgNewKeys {
		return unexpectedMessageError(msgNewKeys, packet[0])
	}

	return nil
}

// algorithmSignerWrapper is an AlgorithmSigner that only supports the default
// key format algorithm.
//
// This is technically a violation of the AlgorithmSigner interface, but it
// should be unreachable given where we use this. Anyway, at least it returns an
// error instead of panicing or producing an incorrect signature.
type algorithmSignerWrapper struct {
	Signer
}

func (a algorithmSignerWrapper) SignWithAlgorithm(rand io.Reader, data []byte, algorithm string) (*Signature, error) {
	if algorithm != underlyingAlgo(a.PublicKey().Type()) {
		return nil, errors.New("ssh: internal error: algorithmSignerWrapper invoked with non-default algorithm")
	}
	return a.Sign(rand, data)
}

func pickHostKey(hostKeys []Signer, algo string) AlgorithmSigner {
	for _, k := range hostKeys {
		if s, ok := k.(MultiAlgorithmSigner); ok {
			if !contains(s.Algorithms(), underlyingAlgo(algo)) {
				continue
			}
		}

		if algo == k.PublicKey().Type() {
			return algorithmSignerWrapper{k}
		}

		k, ok := k.(AlgorithmSigner)
		if !ok {
			continue
		}
		for _, a := range algorithmsForKeyFormat(k.PublicKey().Type()) {
			if algo == a {
				return k
			}
		}
	}
	return nil
}

func (t *handshakeTransport) server(kex kexAlgorithm, magics *handshakeMagics) (*kexResult, error) {
	hostKey := pickHostKey(t.hostKeys, t.algorithms.hostKey)
	if hostKey == nil {
		return nil, errors.New("ssh: internal error: negotiated unsupported signature type")
	}

	r, err := kex.Server(t.conn, t.config.Rand, magics, hostKey, t.algorithms.hostKey)
	return r, err
}

func (t *handshakeTransport) client(kex kexAlgorithm, magics *handshakeMagics) (*kexResult, error) {
	result, err := kex.Client(t.conn, t.config.Rand, magics)
	if err != nil {
		return nil, err
	}

	hostKey, err := ParsePublicKey(result.HostKey)
	if err != nil {
		return nil, err
	}

	if err := verifyHostKeySignature(hostKey, t.algorithms.hostKey, result); err != nil {
		return nil, err
	}

	err = t.hostKeyCallback(t.dialAddress, t.remoteAddr, hostKey)
	if err != nil {
		return nil, err
	}

	return result, nil
}<|MERGE_RESOLUTION|>--- conflicted
+++ resolved
@@ -647,31 +647,20 @@
 
 	// On the server side, after the first SSH_MSG_NEWKEYS, send a SSH_MSG_EXT_INFO
 	// message with the server-sig-algs extension if the client supports it. See
-<<<<<<< HEAD
-	// RFC 8308, Sections 2.4 and 3.1.
-	if !isClient && firstKeyExchange && contains(clientInit.KexAlgos, "ext-info-c") {
-		extInfo := &extInfoMsg{
-			NumExtensions: 1,
-			Payload:       make([]byte, 0, 4+15+4+len(supportedPubKeyAuthAlgosList)),
-=======
 	// RFC 8308, Sections 2.4 and 3.1, and [PROTOCOL], Section 1.9.
 	if !isClient && firstKeyExchange && contains(clientInit.KexAlgos, "ext-info-c") {
 		extInfo := &extInfoMsg{
 			NumExtensions: 2,
 			Payload:       make([]byte, 0, 4+15+4+len(supportedPubKeyAuthAlgosList)+4+16+4+1),
->>>>>>> f986871b
 		}
 		extInfo.Payload = appendInt(extInfo.Payload, len("server-sig-algs"))
 		extInfo.Payload = append(extInfo.Payload, "server-sig-algs"...)
 		extInfo.Payload = appendInt(extInfo.Payload, len(supportedPubKeyAuthAlgosList))
 		extInfo.Payload = append(extInfo.Payload, supportedPubKeyAuthAlgosList...)
-<<<<<<< HEAD
-=======
 		extInfo.Payload = appendInt(extInfo.Payload, len("ping@openssh.com"))
 		extInfo.Payload = append(extInfo.Payload, "ping@openssh.com"...)
 		extInfo.Payload = appendInt(extInfo.Payload, 1)
 		extInfo.Payload = append(extInfo.Payload, "0"...)
->>>>>>> f986871b
 		if err := t.conn.writePacket(Marshal(extInfo)); err != nil {
 			return err
 		}
