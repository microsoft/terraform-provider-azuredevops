--- conflicted
+++ resolved
@@ -73,21 +73,14 @@
 
 The `timeouts` block allows you to specify [timeouts](https://developer.hashicorp.com/terraform/language/resources/syntax#operation-timeouts) for certain actions:
 
-<<<<<<< HEAD
 * `create` - (Defaults to 2 minutes) Used when creating the Checkmarx SCA Service Endpoint.
 * `read` - (Defaults to 1 minute) Used when retrieving the Checkmarx SCA Service Endpoint.
 * `update` - (Defaults to 2 minutes) Used when updating the Checkmarx SCA Service Endpoint.
 * `delete` - (Defaults to 2 minutes) Used when deleting the Checkmarx SCA Service Endpoint.
-=======
-* `create` - (Defaults to 2 minutes) Used when creating the Checkmarx SCA.
-* `read` - (Defaults to 1 minute) Used when retrieving the Checkmarx SCA.
-* `update` - (Defaults to 2 minutes) Used when updating the Checkmarx SCA.
-* `delete` - (Defaults to 2 minutes) Used when deleting the Checkmarx SCA.
->>>>>>> e434139f
 
 ## Import
 
-Azure DevOps Checkmarx SCA Service Endpoint can be imported using **projectID/serviceEndpointID** or **projectName/serviceEndpointID**
+Azure DevOps Service Endpoint Check Marx SCA can be imported using **projectID/serviceEndpointID** or **projectName/serviceEndpointID**
 
 ```sh
 terraform import azuredevops_serviceendpoint_checkmarx_sca.example 00000000-0000-0000-0000-000000000000/00000000-0000-0000-0000-000000000000
